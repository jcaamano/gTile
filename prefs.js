// Library imports
const GObject = imports.gi.GObject;
const Gdk = imports.gi.Gdk;
const Gtk = imports.gi.Gtk;
const Gio = imports.gi.Gio;
const Lang = imports.lang;

// Extension imports
const Extension = imports.misc.extensionUtils.getCurrentExtension();
const Settings = Extension.imports.settings;

// Redefining globals from extension.js - do not know how to do it better :-(
const SETTINGS_GRID_SIZES = 'grid-sizes';
const SETTINGS_AUTO_CLOSE = 'auto-close';
const SETTINGS_ANIMATION = 'animation';
const SETTINGS_TOP_PANEL = 'top-panel';
const SETTINGS_BOTTOM_PANEL = 'bottom-panel';
const SETTINGS_GLOBAL_PRESETS = 'global-presets';
const SETTINGS_WINDOW_MARGIN = 'window-margin';
const SETTINGS_PRESET_RESIZE = 'resize';
const SETTINGS_DEBUG = 'debug';
const SETTINGS_INSETS_PRIMARY_LEFT = 'insets-primary-left';
const SETTINGS_INSETS_PRIMARY_RIGHT = 'insets-primary-right';
const SETTINGS_INSETS_PRIMARY_TOP = 'insets-primary-top';
const SETTINGS_INSETS_PRIMARY_BOTTOM = 'insets-primary-bottom';
const SETTINGS_INSETS_SECONDARY_LEFT = 'insets-secondary-left';
const SETTINGS_INSETS_SECONDARY_RIGHT = 'insets-secondary-right';
const SETTINGS_INSETS_SECONDARY_TOP = 'insets-secondary-top';
const SETTINGS_INSETS_SECONDARY_BOTTOM = 'insets-secondary-bottom';
const SETTINGS_HELP_TEXT = 'help-text';

// Globals
const pretty_names = {
	'show-toggle-tiling': 'Display gTile',
	'set-tiling'	    : 'Set tiling',
	'cancel-tiling'     : 'Cancel tiling',
	'change-grid-size'  : 'Change grid size',
	'resize-left'       : 'Resize horizontal narrower',         
	'resize-right'      : 'Resize horizontal wider',         
	'resize-up'         : 'Resize vertical higher',
	'resize-down'       : 'Resize vertical lower',
	'preset-resize-1'   : 'Preset resize 1',
	'preset-resize-2'   : 'Preset resize 2',
	'preset-resize-3'   : 'Preset resize 3',
	'preset-resize-4'   : 'Preset resize 4',
	'preset-resize-5'   : 'Preset resize 5',
	'preset-resize-6'   : 'Preset resize 6',
	'preset-resize-7'   : 'Preset resize 7',
	'preset-resize-8'   : 'Preset resize 8',
	'preset-resize-9'   : 'Preset resize 9',
	'preset-resize-10'  : 'Preset resize 10',
	'preset-resize-11'  : 'Preset resize 11',
	'preset-resize-12'  : 'Preset resize 12',
	'preset-resize-13'  : 'Preset resize 13',
	'preset-resize-14'  : 'Preset resize 14',
	'preset-resize-15'  : 'Preset resize 15',
	'preset-resize-16'  : 'Preset resize 16',
	'preset-resize-17'  : 'Preset resize 17',
	'preset-resize-18'  : 'Preset resize 18',
	'preset-resize-19'  : 'Preset resize 19',
	'preset-resize-20'  : 'Preset resize 20'
} 

function init() {

}

function accel_tab(notebook) {
	let settings = Settings.get();
	let ks_grid = new Gtk.Grid({ orientation: Gtk.Orientation.VERTICAL,
                                  row_spacing: 6,
                                  column_spacing: 6 });	

	let model = new Gtk.ListStore();

	model.set_column_types([
		GObject.TYPE_STRING,
		GObject.TYPE_STRING,
		GObject.TYPE_INT,
		GObject.TYPE_INT
	]);

	for (key in pretty_names) {
		append_hotkey(model, settings, key, pretty_names[key]);
	}

	let treeview = new Gtk.TreeView({
		'expand': true,
		'model': model
	});

	let col;
	let cellrend;

	cellrend = new Gtk.CellRendererText();

	col = new Gtk.TreeViewColumn({
		'title': 'Keybinding',
		'expand': true
	});

	col.pack_start(cellrend, true);
	col.add_attribute(cellrend, 'text', 1);

	treeview.append_column(col);

	cellrend = new Gtk.CellRendererAccel({
		'editable': true,
		'accel-mode': Gtk.CellRendererAccelMode.GTK
	});

	cellrend.connect('accel-edited', function(rend, str_iter, key, mods) {
		let value = Gtk.accelerator_name(key, mods);
		
<<<<<<< HEAD
		[success, iter] = model.get_iter_from_string(iter);
=======
		let [success, iter] = model.get_iter_from_string(str_iter);
>>>>>>> 71a6ffa1
		
		if (!success) {
			throw new Error("Something be broken, yo.");
		}

		let name = model.get_value(iter, 0);

		model.set(iter, [ 2, 3 ], [ mods, key ]);

		global.log("Changing value for " + name + ": " + value);

		settings.set_strv(name, [value]);
	});

	col = new Gtk.TreeViewColumn({
		'title': 'Accel'
	});

	col.pack_end(cellrend, false);
	col.add_attribute(cellrend, 'accel-mods', 2);
	col.add_attribute(cellrend, 'accel-key', 3);

	treeview.append_column(col);

	text = "Keyboard shortcuts. Arrows are used to move window and are not re-assignable.";
	ks_grid.add(new Gtk.Label({ label: text, use_markup: false, halign: Gtk.Align.START }));	
	ks_grid.add(treeview);
  
	let ks_window = new Gtk.ScrolledWindow({'vexpand': true});
        ks_window.add(ks_grid);
	let ks_label = new Gtk.Label({ label: "Acelerators", use_markup: false, halign: Gtk.Align.START })	
	notebook.append_page(ks_window, ks_label);	  
}

function basics_tab(notebook) {
	let settings = Settings.get();
  	
	let bs_grid = new Gtk.Grid({ orientation: Gtk.Orientation.VERTICAL,
                                  row_spacing: 6,
                                  column_spacing: 6 });

	let text = "For changes in this and other tabs to take effect - restart Gnome Shell <Alt>F2 r";
	
        bs_grid.add(new Gtk.Label({ label: text, use_markup: false, halign: Gtk.Align.START }));	
	
	add_check("Auto close"          , SETTINGS_AUTO_CLOSE      , bs_grid, settings);
	add_check("Animation"           , SETTINGS_ANIMATION       , bs_grid, settings);
	add_check("Top panel"           , SETTINGS_TOP_PANEL       , bs_grid, settings);
	add_check("Bottom panel present", SETTINGS_BOTTOM_PANEL    , bs_grid, settings);

	add_text ("Grid sizes (like 6x4,8x6,21x11)", SETTINGS_GRID_SIZES      , bs_grid, settings, 30);	
	add_check("Global resize presets (works without gTile activated)", SETTINGS_GLOBAL_PRESETS  , bs_grid, settings);

	add_check("Debug", SETTINGS_DEBUG    , bs_grid, settings);
	text = "To see debug messages, in terminal run gnome-shell --replace";
	bs_grid.add(new Gtk.Label({ label: text, use_markup: false, halign: Gtk.Align.START }));	
	
	let bs_window = new Gtk.ScrolledWindow({'vexpand': true});
        bs_window.add(bs_grid);
	let bs_label = new Gtk.Label({ label: "Basic", use_markup: false, halign: Gtk.Align.START })		
	notebook.append_page(bs_window, bs_label);	
}

function presets_tab(notebook) {
	let settings = Settings.get();
  	let pr_grid = new Gtk.Grid({ orientation: Gtk.Orientation.VERTICAL,
                                  row_spacing: 6,
                                  column_spacing: 6 });

	text = "Resize presets (grid size and 2 corners, 2x2 0:1 0:1 is left bottom quarter)";
	pr_grid.add(new Gtk.Label({ label: text, use_markup: false, halign: Gtk.Align.START }));	

	for (var ind = 1; ind <= 20; ind++) {
	    add_text ("Preset resize " + ind, SETTINGS_PRESET_RESIZE + ind, pr_grid, settings, 20);
	}
	let pr_window = new Gtk.ScrolledWindow({'vexpand': true});
        pr_window.add(pr_grid);	
	let pr_label = new Gtk.Label({ label: "Resize presets", use_markup: false, halign: Gtk.Align.START })	
	notebook.append_page(pr_window, pr_label);		

}

function margins_tab(notebook) {
	let settings = Settings.get();
  	let mg_grid = new Gtk.Grid({ orientation: Gtk.Orientation.VERTICAL,
                                  row_spacing: 6,
                                  column_spacing: 6 });

	let text = "Window margins and invisible borders around screen.";
	mg_grid.add(new Gtk.Label({ label: text, use_markup: false, halign: Gtk.Align.START }));	
	add_int  ("Window margin"            , SETTINGS_WINDOW_MARGIN           , mg_grid, settings, 0, 100, 1, 10);
	add_int  ("Insets primary left"      , SETTINGS_INSETS_PRIMARY_LEFT     , mg_grid, settings, 0, 100, 1, 10);
	add_int  ("Insets primary right"     , SETTINGS_INSETS_PRIMARY_RIGHT    , mg_grid, settings, 0, 100, 1, 10);
	add_int  ("Insets primary top"       , SETTINGS_INSETS_PRIMARY_TOP      , mg_grid, settings, 0, 100, 1, 10);
	add_int  ("Insets primary bottom"    , SETTINGS_INSETS_PRIMARY_BOTTOM   , mg_grid, settings, 0, 100, 1, 10);
	add_int  ("Insets secondary left"    , SETTINGS_INSETS_SECONDARY_LEFT   , mg_grid, settings, 0, 100, 1, 10);
	add_int  ("Insets secondary right"   , SETTINGS_INSETS_SECONDARY_RIGHT  , mg_grid, settings, 0, 100, 1, 10);
	add_int  ("Insets secondary top"     , SETTINGS_INSETS_SECONDARY_TOP    , mg_grid, settings, 0, 100, 1, 10);
	add_int  ("Insets secondary bottom"  , SETTINGS_INSETS_SECONDARY_BOTTOM , mg_grid, settings, 0, 100, 1, 10);

	let mg_window = new Gtk.ScrolledWindow({'vexpand': true});
        mg_window.add(mg_grid);	
	let mg_label = new Gtk.Label({ label: "Margins", use_markup: false, halign: Gtk.Align.START })	
	notebook.append_page(mg_window, mg_label);	
}

function help_tab(notebook) {
	let settings = Settings.get();
	let buffer = new Gtk.TextBuffer();
	let help_str = settings.get_string(SETTINGS_HELP_TEXT);
	if(help_str === "Unknown") {
	     help_str = "No help text, write your own in gSettings";
	}
	buffer.set_text(help_str, help_str.length);
	
        this.text_view = new Gtk.TextView ({
            buffer: buffer,
            editable: false,
            wrap_mode: Gtk.WrapMode.WORD });	
	let hl_window = new Gtk.ScrolledWindow({'vexpand': true});
        hl_window.add(text_view);	
	let hl_label = new Gtk.Label({ label: "Help", use_markup: false, halign: Gtk.Align.START });
	notebook.append_page(hl_window, hl_label);
}

function buildPrefsWidget() {

	let notebook = new Gtk.Notebook();

	basics_tab(notebook);
	accel_tab(notebook);
	presets_tab(notebook);
	margins_tab(notebook);	
	help_tab(notebook);

        let main_vbox = new Gtk.Box({ orientation: Gtk.Orientation.VERTICAL,
                                       spacing: 10,
                                       border_width: 10});
	
	main_vbox.pack_start(notebook, true, true, 0);	
	
	main_vbox.show_all();

	return main_vbox;
}

function add_check(check_label, SETTINGS, grid, settings) {
	let check = new Gtk.CheckButton({ label: check_label, margin_top: 6 });
	settings.bind(SETTINGS, check, 'active', Gio.SettingsBindFlags.DEFAULT);
	grid.add(check);  
}

function add_int(int_label, SETTINGS, grid, settings, minv, maxv, incre, page) {
	let item = new IntSelect(int_label);
	item.set_args(minv, maxv, incre, page);
	settings.bind(SETTINGS, item.spin, 'value', Gio.SettingsBindFlags.DEFAULT);
	grid.add(item.actor);
}
function add_text(text_label, SETTINGS, grid, settings, width) {
	let item = new TextEntry(text_label);
	item.set_args(width);
	settings.bind(SETTINGS, item.textentry, 'text', Gio.SettingsBindFlags.DEFAULT);
	grid.add(item.actor);
}

// grabbed from sysmonitor code

const IntSelect = new Lang.Class({
        Name: 'gTile.IntSelect',

    _init: function(name) {
        this.label = new Gtk.Label({label: name + ":"});
        this.spin = new Gtk.SpinButton();
        this.actor = new Gtk.HBox();
        this.actor.add(this.label);
        this.actor.add(this.spin);
        this.spin.set_numeric(true);
    },
    set_args: function(minv, maxv, incre, page){
        this.spin.set_range(minv, maxv);
        this.spin.set_increments(incre, page);
    },
    set_value: function(value){
        this.spin.set_value(value);
    }
});

const TextEntry = new Lang.Class({
        Name: 'gTile.TextEntry',

    _init: function(name) {
        this.label = new Gtk.Label({label: name + ":"});
        this.textentry = new Gtk.Entry();
        this.actor = new Gtk.HBox();
        this.actor.add(this.label);
        this.actor.add(this.textentry);
        this.textentry.set_text("");
    },
    set_args: function(width){
        this.textentry.set_width_chars(width);
    },
    set_value: function(value){
        this.textentry.set_text(value);
    }
});


function append_hotkey(model, settings, name, pretty_name) {
	let [key, mods] = Gtk.accelerator_parse(settings.get_strv(name)[0]);

	let row = model.insert(10);

	model.set(row, [0, 1, 2, 3], [name, pretty_name, mods, key ]);
}
<|MERGE_RESOLUTION|>--- conflicted
+++ resolved
@@ -112,11 +112,9 @@
 	cellrend.connect('accel-edited', function(rend, str_iter, key, mods) {
 		let value = Gtk.accelerator_name(key, mods);
 		
-<<<<<<< HEAD
-		[success, iter] = model.get_iter_from_string(iter);
-=======
-		let [success, iter] = model.get_iter_from_string(str_iter);
->>>>>>> 71a6ffa1
+
+  	let [success, iter] = model.get_iter_from_string(str_iter);
+
 		
 		if (!success) {
 			throw new Error("Something be broken, yo.");
